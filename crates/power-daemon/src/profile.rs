--- conflicted
+++ resolved
@@ -1,13 +1,6 @@
-<<<<<<< HEAD
 use std::{fs, io};
 use std::path::Path;
-=======
-use std::{
-    fs::{self},
-    io,
-    sync::Mutex,
-};
->>>>>>> 93e37fb1
+use std::sync::Mutex; 
 
 use log::{debug, error, info, warn};
 use rayon::iter::{IntoParallelIterator, ParallelIterator};
